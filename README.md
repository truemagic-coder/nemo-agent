--- conflicted
+++ resolved
@@ -2,30 +2,18 @@
 
 [![PyPI - Version](https://img.shields.io/pypi/v/nemo-agent)](https://pypi.org/project/nemo-agent/)
 
-<<<<<<< HEAD
-NemoAgent is an AI Agent for Python codegen using the Mistral-Nemo Ollama framework. It creates project structures, writes code, writes tests, runs tests, and performs development tasks based on natural language prompts. Now with support for refactoring existing projects and Poetry integration!
+Nemo Agent is a local fast AI Agent Python coding CLI. It creates project structures, writes code, writes tests, runs tests, and performs development tasks based on natural language prompts. Now with support for refactoring existing projects and Poetry integration!
 
 ## Features
-* Runs completely local
+* Runs completely local and very fast
 * Generates Python project structures automatically
 * Writes Python code based on task descriptions
 * Executes development tasks using AI-generated commands
 * Utilizes the Mistral-Nemo language model for intelligent code generation and testing
 * Implements best practices in Python development automatically
 * Refactors existing Python projects
+* Writes and runs tests
 * Integrates Poetry for dependency management and virtual environments
-=======
-Nemo Agent is an AI Agent for Python codegen using the Mistral-Nemo Ollama framework. It creates project structures, writes code, writes tests, runs tests, and performs development tasks based on natural language prompts.
-
-## Features
-* Runs completely local and very fast
-* Generates Python project structures automatically
-* Writes Python code based on task descriptions
-* Executes development tasks using AI-generated commands
-* Utilizes the Mistral-Nemo language model for intelligent code generation
-* Implements best practices in Python development automatically
-* Writes and runs tests
->>>>>>> 34175e4a
 
 ## Installation
 You can install Nemo Agent using pip:
@@ -62,7 +50,6 @@
 
 ## How It Works
 
-<<<<<<< HEAD
 1. NemoAgent uses the Mistral-Nemo language model to interpret your task description.
 2. For new projects:
    - It generates a project structure and necessary files based on the task.
@@ -72,38 +59,19 @@
    - It analyzes the current project structure and code.
    - The AI suggests and implements refactoring changes based on the task.
 4. NemoAgent can execute various development tasks like creating virtual environments, installing dependencies, and running tests.
-=======
-Nemo Agent uses the Mistral-Nemo language model to interpret your task description.
-It generates a project structure and necessary files based on the task.
-The AI writes Python code to implement the requested functionality.
-Nemo Agent can execute various development tasks like creating virtual environments, installing dependencies, and running tests.
->>>>>>> 34175e4a
 
 ## Requirements
 * Python 3.12.4 or higher
 * Ollama running mistral-nemo
-* Linux
-* Minimum of an RTX 4070
+* Linux with a minimum of an RTX 4070 or;
+* Mac M2 Pro with 16GB RAM
 * Poetry (automatically used for dependency management)
 
 ## Contributing
 Contributions to Nemo Agent are welcome! Please feel free to submit a Pull Request.
 
-<<<<<<< HEAD
-=======
-## Roadmap
-* Support current folder structure of projects for refactoring []
-* Support poetry []
-* Get all files in a folder recursive and put them into context for analysis []
-* Conversational interface with history [] 
-
->>>>>>> 34175e4a
 ## License
 This project is licensed under the MIT License - see the LICENSE file for details.
 
 ## Disclaimer
-<<<<<<< HEAD
-NemoAgent generates and modifies code using AI. While it strives for accuracy and best practices, the generated or refactored code should be reviewed and tested before use in production environments.
-=======
-Nemo Agent generates code using AI. While it strives for accuracy and best practices, the generated code should be reviewed and tested before use in production environments.
->>>>>>> 34175e4a
+Nemo Agent generates code using AI. While it strives for accuracy and best practices, the generated code should be reviewed and tested before use in production environments.